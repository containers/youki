[package]
name = "youki"
version = "0.3.3" # MARK: Version
description = "A container runtime written in Rust"
license-file = "../../LICENSE"
repository = "https://github.com/containers/youki"
homepage = "https://containers.github.io/youki"
readme = "../../README.md"
authors = ["youki team"]
edition = "2021"
build = "build.rs"
keywords = ["youki", "container"]

[features]
systemd = ["libcgroups/systemd", "libcontainer/systemd", "v2"]
v2 = ["libcgroups/v2", "libcontainer/v2"]
v1 = ["libcgroups/v1", "libcontainer/v1"]
cgroupsv2_devices = ["libcgroups/cgroupsv2_devices", "libcontainer/cgroupsv2_devices"]

wasm-wasmer = ["wasmer", "wasmer-wasix"]
wasm-wasmedge = ["wasmedge-sdk/standalone", "wasmedge-sdk/static"]
wasm-wasmtime = ["wasmtime", "wasi-common"]

[dependencies.clap]
version = "4.1.6"
default-features = false
features = ["std", "suggestions", "derive", "cargo", "help", "usage", "error-context"]

[dependencies]
anyhow = "1.0.86"
chrono = { version = "0.4", default-features = false, features = ["clock", "serde"] }
<<<<<<< HEAD
libcgroups = { path = "../libcgroups", default-features = false, version = "0.3.2" } # MARK: Version
libcontainer = { path = "../libcontainer", default-features = false, version = "0.3.2" } # MARK: Version
liboci-cli = { path = "../liboci-cli", version = "0.3.2" } # MARK: Version
nix = "0.28.0"
=======
libcgroups = { path = "../libcgroups", default-features = false, version = "0.3.3" } # MARK: Version
libcontainer = { path = "../libcontainer", default-features = false, version = "0.3.3" } # MARK: Version
liboci-cli = { path = "../liboci-cli", version = "0.3.3" } # MARK: Version
nix = "0.27.1"
>>>>>>> 4962a5ba
once_cell = "1.19.0"
pentacle = "1.0.0"
procfs = "0.16.0"
serde = { version = "1.0", features = ["derive"] }
serde_json = "1.0"
tabwriter = "1"
clap_complete = "4.1.3"
caps = "0.5.5"
wasmer = { version = "4.0.0", optional = true }
wasmer-wasix = { version = "0.9.0", optional = true }
wasmedge-sdk = { version = "0.13.2", optional = true }
wasmtime = { version = "21.0.1", optional = true }
wasi-common = { version = "21.0.1", optional = true }
tracing = { version = "0.1.40", features = ["attributes"] }
tracing-subscriber = { version = "0.3.18", features = ["json", "env-filter"] }
tracing-journald = "0.3.0"

[dev-dependencies]
serial_test = "3.1.1"
tempfile = "3"
scopeguard = "1.2.0"

[build-dependencies]
anyhow = "1.0.86"
vergen = { version = "8.2.10", features = ["git", "gitcl"] }<|MERGE_RESOLUTION|>--- conflicted
+++ resolved
@@ -29,17 +29,10 @@
 [dependencies]
 anyhow = "1.0.86"
 chrono = { version = "0.4", default-features = false, features = ["clock", "serde"] }
-<<<<<<< HEAD
-libcgroups = { path = "../libcgroups", default-features = false, version = "0.3.2" } # MARK: Version
-libcontainer = { path = "../libcontainer", default-features = false, version = "0.3.2" } # MARK: Version
-liboci-cli = { path = "../liboci-cli", version = "0.3.2" } # MARK: Version
-nix = "0.28.0"
-=======
 libcgroups = { path = "../libcgroups", default-features = false, version = "0.3.3" } # MARK: Version
 libcontainer = { path = "../libcontainer", default-features = false, version = "0.3.3" } # MARK: Version
 liboci-cli = { path = "../liboci-cli", version = "0.3.3" } # MARK: Version
-nix = "0.27.1"
->>>>>>> 4962a5ba
+nix = "0.28.0"
 once_cell = "1.19.0"
 pentacle = "1.0.0"
 procfs = "0.16.0"
