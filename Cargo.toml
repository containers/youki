<<<<<<< HEAD
[package]
name = "youki"
version = "0.0.1"
authors = ["utam0k <k0ma@utam0k.jp>"]
edition = "2021"
description = "A container runtime written in Rust"

=======
>>>>>>> 9827ac48
[workspace]
members = [
    "crates/*"
]


[profile.release]
lto = true<|MERGE_RESOLUTION|>--- conflicted
+++ resolved
@@ -1,13 +1,3 @@
-<<<<<<< HEAD
-[package]
-name = "youki"
-version = "0.0.1"
-authors = ["utam0k <k0ma@utam0k.jp>"]
-edition = "2021"
-description = "A container runtime written in Rust"
-
-=======
->>>>>>> 9827ac48
 [workspace]
 members = [
     "crates/*"
