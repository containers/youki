mod tests;
mod utils;

use std::env;
use std::path::PathBuf;

use oci_spec::runtime::IOPriorityClass::{IoprioClassBe, IoprioClassIdle, IoprioClassRt};
use oci_spec::runtime::Spec;

const SPEC_PATH: &str = "/config.json";

fn get_spec() -> Spec {
    let path = PathBuf::from(SPEC_PATH);
    match Spec::load(path) {
        Ok(spec) => spec,
        Err(e) => {
            eprintln!("Error in loading spec, {e:?}");
            std::process::exit(66);
        }
    }
}

////////// ANCHOR: example_runtimetest_main
fn main() {
    let spec = get_spec();
    let args: Vec<String> = env::args().collect();
    let execute_test = match args.get(1) {
        Some(execute_test) => execute_test.to_string(),
        None => return eprintln!("error due to execute test name not found"),
    };

    match &*execute_test {
        "hello_world" => tests::hello_world(&spec),
        ////////// ANCHOR_END: example_runtimetest_main
        "readonly_paths" => tests::validate_readonly_paths(&spec),
        "set_host_name" => tests::validate_hostname(&spec),
        "mounts_recursive" => tests::validate_mounts_recursive(&spec),
        "domainname_test" => tests::validate_domainname(&spec),
        "seccomp" => tests::validate_seccomp(&spec),
        "sysctl" => tests::validate_sysctl(&spec),
        "scheduler_policy_other" => tests::validate_scheduler_policy(&spec),
        "scheduler_policy_batch" => tests::validate_scheduler_policy(&spec),
        "io_priority_class_rt" => tests::test_io_priority_class(&spec, IoprioClassRt),
        "io_priority_class_be" => tests::test_io_priority_class(&spec, IoprioClassBe),
        "io_priority_class_idle" => tests::test_io_priority_class(&spec, IoprioClassIdle),
        "devices" => tests::validate_devices(&spec),
<<<<<<< HEAD
        "process" => tests::validate_process(&spec),
=======
        "no_pivot" => tests::validate_rootfs(),
>>>>>>> 6717cbcb
        _ => eprintln!("error due to unexpected execute test name: {execute_test}"),
    }
}<|MERGE_RESOLUTION|>--- conflicted
+++ resolved
@@ -20,7 +20,6 @@
     }
 }
 
-////////// ANCHOR: example_runtimetest_main
 fn main() {
     let spec = get_spec();
     let args: Vec<String> = env::args().collect();
@@ -44,11 +43,8 @@
         "io_priority_class_be" => tests::test_io_priority_class(&spec, IoprioClassBe),
         "io_priority_class_idle" => tests::test_io_priority_class(&spec, IoprioClassIdle),
         "devices" => tests::validate_devices(&spec),
-<<<<<<< HEAD
         "process" => tests::validate_process(&spec),
-=======
         "no_pivot" => tests::validate_rootfs(),
->>>>>>> 6717cbcb
         _ => eprintln!("error due to unexpected execute test name: {execute_test}"),
     }
 }