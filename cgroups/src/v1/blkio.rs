--- conflicted
+++ resolved
@@ -84,13 +84,8 @@
         Ok(())
     }
 
-<<<<<<< HEAD
-    fn needs_to_handle(controller_opt: &ControllerOpt) -> Option<&Self::Resource> {
+    fn needs_to_handle<'a>(controller_opt: &'a ControllerOpt) -> Option<&'a Self::Resource> {
         if let Some(blkio) = &controller_opt.resources.block_io() {
-=======
-    fn needs_to_handle<'a>(controller_opt: &'a ControllerOpt) -> Option<&'a Self::Resource> {
-        if let Some(blkio) = &controller_opt.resources.block_io {
->>>>>>> 3bb01d2d
             return Some(blkio);
         }
 
