--- conflicted
+++ resolved
@@ -27,20 +27,13 @@
         Ok(())
     }
 
-<<<<<<< HEAD
-    fn needs_to_handle(_controller_opt: &ControllerOpt) -> Option<&Self::Resource> {
+    fn needs_to_handle<'a>(_controller_opt: &'a ControllerOpt) -> Option<&'a Self::Resource> {
         // TODO: fix compile error
         // error[E0515]: cannot return value referencing temporary value
         // if let Some(pids) = &controller_opt.resources.pids() {
         //     return Some(pids);
         // }
-=======
-    fn needs_to_handle<'a>(controller_opt: &'a ControllerOpt) -> Option<&'a Self::Resource> {
-        if let Some(pids) = &controller_opt.resources.pids {
-            return Some(pids);
-        }
 
->>>>>>> 3bb01d2d
         None
     }
 }
