use std::fs;
use std::path::Path;
use std::time::Duration;
use std::{collections::HashMap, path::PathBuf};

use anyhow::bail;
use anyhow::Result;
use nix::unistd::Pid;
use tokio_uring;

use procfs::process::Process;

use super::ControllerType as CtrlType;
use super::{
    blkio::Blkio, controller_type::CONTROLLERS, cpu::Cpu, cpuacct::CpuAcct, cpuset::CpuSet,
    devices::Devices, freezer::Freezer, hugetlb::HugeTlb, memory::Memory,
    network_classifier::NetworkClassifier, network_priority::NetworkPriority,
    perf_event::PerfEvent, pids::Pids, util, Controller,
};

use crate::common::{self, CgroupManager, ControllerOpt, FreezerState, PathBufExt, CGROUP_PROCS};
use crate::stats::{Stats, StatsProvider};

pub struct Manager {
    subsystems: HashMap<CtrlType, PathBuf>,
}

impl Manager {
    /// Constructs a new cgroup manager with cgroups_path being relative to the root of the subsystem
    pub fn new(cgroup_path: PathBuf) -> Result<Self> {
        let mut subsystems = HashMap::<CtrlType, PathBuf>::new();
        for subsystem in CONTROLLERS {
            if let Ok(subsystem_path) = Self::get_subsystem_path(&cgroup_path, subsystem) {
                subsystems.insert(subsystem.clone(), subsystem_path);
            } else {
                log::warn!("Cgroup {} not supported on this system", subsystem);
            }
        }

        Ok(Manager { subsystems })
    }

    fn get_subsystem_path(cgroup_path: &Path, subsystem: &CtrlType) -> Result<PathBuf> {
        log::debug!("Get path for subsystem: {}", subsystem);
        let mount_point = util::get_subsystem_mount_point(subsystem)?;

        let cgroup = Process::myself()?
            .cgroups()?
            .into_iter()
            .find(|c| c.controllers.contains(&subsystem.to_string()))
            .unwrap();

        let p = if cgroup_path.to_string_lossy().into_owned().is_empty() {
            mount_point.join_safely(Path::new(&cgroup.pathname))?
        } else if cgroup_path.is_absolute() {
            mount_point.join_safely(cgroup_path)?
        } else {
            mount_point.join(cgroup_path)
        };

        Ok(p)
    }

    fn get_required_controllers(
        &self,
        controller_opt: &ControllerOpt,
    ) -> Result<HashMap<&CtrlType, &PathBuf>> {
        let mut required_controllers = HashMap::new();

        for controller in CONTROLLERS {
            let required = match controller {
                CtrlType::Cpu => Cpu::needs_to_handle(controller_opt).is_some(),
                CtrlType::CpuAcct => CpuAcct::needs_to_handle(controller_opt).is_some(),
                CtrlType::CpuSet => CpuSet::needs_to_handle(controller_opt).is_some(),
                CtrlType::Devices => Devices::needs_to_handle(controller_opt).is_some(),
                CtrlType::HugeTlb => HugeTlb::needs_to_handle(controller_opt).is_some(),
                CtrlType::Memory => controller_opt.resources.memory().is_some(), // TODO: Fix Memory::need_to_handle
                CtrlType::Pids => controller_opt.resources.pids().is_some(), // TODO: Fix Pids::need_to_handle
                CtrlType::PerfEvent => PerfEvent::needs_to_handle(controller_opt).is_some(),
                CtrlType::Blkio => Blkio::needs_to_handle(controller_opt).is_some(),
                CtrlType::NetworkPriority => {
                    NetworkPriority::needs_to_handle(controller_opt).is_some()
                }
                CtrlType::NetworkClassifier => {
                    NetworkClassifier::needs_to_handle(controller_opt).is_some()
                }
                CtrlType::Freezer => Freezer::needs_to_handle(controller_opt).is_some(),
            };

            if required {
                if let Some(subsystem_path) = self.subsystems.get(controller) {
                    required_controllers.insert(controller, subsystem_path);
                } else {
                    bail!("Cgroup {} is required to fullfill the request, but is not supported by this system", controller);
                }
            }
        }

        Ok(required_controllers)
    }
}

impl CgroupManager for Manager {
    fn get_all_pids(&self) -> Result<Vec<Pid>> {
        let devices = self.subsystems.get(&CtrlType::Devices);
        if let Some(p) = devices {
            common::get_all_pids(p)
        } else {
            bail!("subsystem does not exist")
        }
    }
    fn add_task(&self, pid: Pid) -> Result<()> {
        for subsys in &self.subsystems {
            match subsys.0 {
                CtrlType::Cpu => Cpu::add_task(pid, subsys.1)?,
                CtrlType::CpuAcct => CpuAcct::add_task(pid, subsys.1)?,
                CtrlType::CpuSet => CpuSet::add_task(pid, subsys.1)?,
                CtrlType::Devices => Devices::add_task(pid, subsys.1)?,
                CtrlType::HugeTlb => HugeTlb::add_task(pid, subsys.1)?,
                CtrlType::Memory => Memory::add_task(pid, subsys.1)?,
                CtrlType::Pids => Pids::add_task(pid, subsys.1)?,
                CtrlType::PerfEvent => PerfEvent::add_task(pid, subsys.1)?,
                CtrlType::Blkio => Blkio::add_task(pid, subsys.1)?,
                CtrlType::NetworkPriority => NetworkPriority::add_task(pid, subsys.1)?,
                CtrlType::NetworkClassifier => NetworkClassifier::add_task(pid, subsys.1)?,
                CtrlType::Freezer => Freezer::add_task(pid, subsys.1)?,
            }
        }

        Ok(())
    }

<<<<<<< HEAD
    fn apply(&self, linux_resources: &LinuxResources) -> Result<()> {
        tokio_uring::start(async {
            for subsys in self.get_required_controllers(linux_resources)? {
                match subsys.0 {
                    CtrlType::Cpu => Cpu::apply(linux_resources, subsys.1).await?,
                    CtrlType::CpuAcct => CpuAcct::apply(linux_resources, subsys.1).await?,
                    CtrlType::CpuSet => CpuSet::apply(linux_resources, subsys.1).await?,
                    CtrlType::Devices => Devices::apply(linux_resources, subsys.1).await?,
                    CtrlType::HugeTlb => HugeTlb::apply(linux_resources, subsys.1).await?,
                    CtrlType::Memory => Memory::apply(linux_resources, subsys.1).await?,
                    CtrlType::Pids => Pids::apply(linux_resources, subsys.1).await?,
                    CtrlType::PerfEvent => PerfEvent::apply(linux_resources, subsys.1).await?,
                    CtrlType::Blkio => Blkio::apply(linux_resources, subsys.1).await?,
                    CtrlType::NetworkPriority => {
                        NetworkPriority::apply(linux_resources, subsys.1).await?
                    }
                    CtrlType::NetworkClassifier => {
                        NetworkClassifier::apply(linux_resources, subsys.1).await?
                    }
                    CtrlType::Freezer => Freezer::apply(linux_resources, subsys.1).await?,
                }
=======
    fn apply(&self, controller_opt: &ControllerOpt) -> Result<()> {
        for subsys in self.get_required_controllers(controller_opt)? {
            match subsys.0 {
                CtrlType::Cpu => Cpu::apply(controller_opt, subsys.1)?,
                CtrlType::CpuAcct => CpuAcct::apply(controller_opt, subsys.1)?,
                CtrlType::CpuSet => CpuSet::apply(controller_opt, subsys.1)?,
                CtrlType::Devices => Devices::apply(controller_opt, subsys.1)?,
                CtrlType::HugeTlb => HugeTlb::apply(controller_opt, subsys.1)?,
                CtrlType::Memory => Memory::apply(controller_opt, subsys.1)?,
                CtrlType::Pids => Pids::apply(controller_opt, subsys.1)?,
                CtrlType::PerfEvent => PerfEvent::apply(controller_opt, subsys.1)?,
                CtrlType::Blkio => Blkio::apply(controller_opt, subsys.1)?,
                CtrlType::NetworkPriority => NetworkPriority::apply(controller_opt, subsys.1)?,
                CtrlType::NetworkClassifier => NetworkClassifier::apply(controller_opt, subsys.1)?,
                CtrlType::Freezer => Freezer::apply(controller_opt, subsys.1)?,
>>>>>>> 884428a0
            }

            Ok(())
        })
    }

    fn remove(&self) -> Result<()> {
        for cgroup_path in &self.subsystems {
            if cgroup_path.1.exists() {
                log::debug!("remove cgroup {:?}", cgroup_path.1);
                let procs_path = cgroup_path.1.join(CGROUP_PROCS);
                let procs = fs::read_to_string(&procs_path)?;

                for line in procs.lines() {
                    let pid: i32 = line.parse()?;
                    let _ = nix::sys::signal::kill(Pid::from_raw(pid), nix::sys::signal::SIGKILL);
                }

                common::delete_with_retry(cgroup_path.1, 4, Duration::from_millis(100))?;
            }
        }

        Ok(())
    }

    fn freeze(&self, state: FreezerState) -> Result<()> {
        let controller_opt = ControllerOpt {
            resources: &Default::default(),
            freezer_state: Some(state),
            oom_score_adj: None,
            disable_oom_killer: false,
        };
<<<<<<< HEAD
        tokio_uring::start(Freezer::apply(
            &linux_resources,
=======
        Freezer::apply(
            &controller_opt,
>>>>>>> 884428a0
            self.subsystems.get(&CtrlType::Freezer).unwrap(),
        ))
    }

    fn stats(&self) -> Result<Stats> {
        let mut stats = Stats::default();

        for subsystem in &self.subsystems {
            match subsystem.0 {
                CtrlType::Cpu => stats.cpu.throttling = Cpu::stats(subsystem.1)?,
                CtrlType::CpuAcct => stats.cpu.usage = CpuAcct::stats(subsystem.1)?,
                CtrlType::Pids => stats.pids = Pids::stats(subsystem.1)?,
                CtrlType::HugeTlb => stats.hugetlb = HugeTlb::stats(subsystem.1)?,
                CtrlType::Blkio => stats.blkio = Blkio::stats(subsystem.1)?,
                CtrlType::Memory => stats.memory = Memory::stats(subsystem.1)?,
                _ => continue,
            }
        }

        Ok(stats)
    }
}<|MERGE_RESOLUTION|>--- conflicted
+++ resolved
@@ -130,45 +130,27 @@
         Ok(())
     }
 
-<<<<<<< HEAD
-    fn apply(&self, linux_resources: &LinuxResources) -> Result<()> {
+    fn apply(&self, controller_opt: &ControllerOpt) -> Result<()> {
         tokio_uring::start(async {
-            for subsys in self.get_required_controllers(linux_resources)? {
+            for subsys in self.get_required_controllers(controller_opt)? {
                 match subsys.0 {
-                    CtrlType::Cpu => Cpu::apply(linux_resources, subsys.1).await?,
-                    CtrlType::CpuAcct => CpuAcct::apply(linux_resources, subsys.1).await?,
-                    CtrlType::CpuSet => CpuSet::apply(linux_resources, subsys.1).await?,
-                    CtrlType::Devices => Devices::apply(linux_resources, subsys.1).await?,
-                    CtrlType::HugeTlb => HugeTlb::apply(linux_resources, subsys.1).await?,
-                    CtrlType::Memory => Memory::apply(linux_resources, subsys.1).await?,
-                    CtrlType::Pids => Pids::apply(linux_resources, subsys.1).await?,
-                    CtrlType::PerfEvent => PerfEvent::apply(linux_resources, subsys.1).await?,
-                    CtrlType::Blkio => Blkio::apply(linux_resources, subsys.1).await?,
+                    CtrlType::Cpu => Cpu::apply(controller_opt, subsys.1).await?,
+                    CtrlType::CpuAcct => CpuAcct::apply(controller_opt, subsys.1).await?,
+                    CtrlType::CpuSet => CpuSet::apply(controller_opt, subsys.1).await?,
+                    CtrlType::Devices => Devices::apply(controller_opt, subsys.1).await?,
+                    CtrlType::HugeTlb => HugeTlb::apply(controller_opt, subsys.1).await?,
+                    CtrlType::Memory => Memory::apply(controller_opt, subsys.1).await?,
+                    CtrlType::Pids => Pids::apply(controller_opt, subsys.1).await?,
+                    CtrlType::PerfEvent => PerfEvent::apply(controller_opt, subsys.1).await?,
+                    CtrlType::Blkio => Blkio::apply(controller_opt, subsys.1).await?,
                     CtrlType::NetworkPriority => {
-                        NetworkPriority::apply(linux_resources, subsys.1).await?
+                        NetworkPriority::apply(controller_opt, subsys.1).await?
                     }
                     CtrlType::NetworkClassifier => {
-                        NetworkClassifier::apply(linux_resources, subsys.1).await?
+                        NetworkClassifier::apply(controller_opt, subsys.1).await?
                     }
-                    CtrlType::Freezer => Freezer::apply(linux_resources, subsys.1).await?,
-                }
-=======
-    fn apply(&self, controller_opt: &ControllerOpt) -> Result<()> {
-        for subsys in self.get_required_controllers(controller_opt)? {
-            match subsys.0 {
-                CtrlType::Cpu => Cpu::apply(controller_opt, subsys.1)?,
-                CtrlType::CpuAcct => CpuAcct::apply(controller_opt, subsys.1)?,
-                CtrlType::CpuSet => CpuSet::apply(controller_opt, subsys.1)?,
-                CtrlType::Devices => Devices::apply(controller_opt, subsys.1)?,
-                CtrlType::HugeTlb => HugeTlb::apply(controller_opt, subsys.1)?,
-                CtrlType::Memory => Memory::apply(controller_opt, subsys.1)?,
-                CtrlType::Pids => Pids::apply(controller_opt, subsys.1)?,
-                CtrlType::PerfEvent => PerfEvent::apply(controller_opt, subsys.1)?,
-                CtrlType::Blkio => Blkio::apply(controller_opt, subsys.1)?,
-                CtrlType::NetworkPriority => NetworkPriority::apply(controller_opt, subsys.1)?,
-                CtrlType::NetworkClassifier => NetworkClassifier::apply(controller_opt, subsys.1)?,
-                CtrlType::Freezer => Freezer::apply(controller_opt, subsys.1)?,
->>>>>>> 884428a0
+                    CtrlType::Freezer => Freezer::apply(controller_opt, subsys.1).await?,
+                }
             }
 
             Ok(())
@@ -201,13 +183,8 @@
             oom_score_adj: None,
             disable_oom_killer: false,
         };
-<<<<<<< HEAD
         tokio_uring::start(Freezer::apply(
-            &linux_resources,
-=======
-        Freezer::apply(
             &controller_opt,
->>>>>>> 884428a0
             self.subsystems.get(&CtrlType::Freezer).unwrap(),
         ))
     }
