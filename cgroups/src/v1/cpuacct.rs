use std::path::Path;

use anyhow::{bail, Context, Result};
<<<<<<< HEAD
use async_trait::async_trait;
use oci_spec::LinuxResources;
=======
>>>>>>> 884428a0

use crate::{
    common::{self, ControllerOpt},
    stats::{CpuUsage, StatsProvider},
};

use super::Controller;

// Contains user mode and kernel mode cpu consumption
const CGROUP_CPUACCT_STAT: &str = "cpuacct.stat";
// Contains overall cpu consumption
const CGROUP_CPUACCT_USAGE: &str = "cpuacct.usage";
// Contains user mode and kernel mode cpu consumption differentiated by core
const CGROUP_CPUACCT_USAGE_ALL: &str = "cpuacct.usage_all";
// Contains overall cpu consumption differentiated by core
const CGROUP_CPUACCT_PERCPU: &str = "cpuacct.usage_percpu";

pub struct CpuAcct {}

#[async_trait(?Send)]
impl Controller for CpuAcct {
    type Resource = ();

<<<<<<< HEAD
    async fn apply(_linux_resources: &LinuxResources, _cgroup_path: &Path) -> Result<()> {
=======
    fn apply(_controller_opt: &ControllerOpt, _cgroup_path: &Path) -> Result<()> {
>>>>>>> 884428a0
        Ok(())
    }

    fn needs_to_handle<'a>(_controller_opt: &'a ControllerOpt) -> Option<&'a Self::Resource> {
        None
    }
}

impl StatsProvider for CpuAcct {
    type Stats = CpuUsage;

    fn stats(cgroup_path: &Path) -> Result<Self::Stats> {
        let mut stats = CpuUsage::default();
        Self::get_total_cpu_usage(cgroup_path, &mut stats)?;
        Self::get_per_core_usage(cgroup_path, &mut stats)?;

        Ok(stats)
    }
}

impl CpuAcct {
    fn get_total_cpu_usage(cgroup_path: &Path, stats: &mut CpuUsage) -> Result<()> {
        let stat_file_path = cgroup_path.join(CGROUP_CPUACCT_STAT);
        let stat_file_content = common::read_cgroup_file(&stat_file_path)?;

        // the first two entries of the file should look like this
        // user 746908
        // system 213896
        let parts: Vec<&str> = stat_file_content.split_whitespace().collect();

        if parts.len() < 4 {
            bail!(
                "{} contains less than the expected number of entries",
                stat_file_path.display()
            );
        }

        if !parts[0].eq("user") {
            bail!(
                "{} does not contain user mode cpu usage",
                stat_file_path.display()
            );
        }

        if !parts[2].eq("system") {
            bail!(
                "{} does not contain kernel mode cpu usage",
                stat_file_path.display()
            );
        }

        stats.usage_user = parts[1]
            .parse()
            .context("failed to parse user mode cpu usage")?;
        stats.usage_kernel = parts[3]
            .parse()
            .context("failed to parse kernel mode cpu usage")?;

        let total = common::read_cgroup_file(cgroup_path.join(CGROUP_CPUACCT_USAGE))?;
        stats.usage_total = total
            .trim()
            .parse()
            .context("failed to parse total cpu usage")?;

        Ok(())
    }

    fn get_per_core_usage(cgroup_path: &Path, stats: &mut CpuUsage) -> Result<()> {
        let all_content = common::read_cgroup_file(cgroup_path.join(CGROUP_CPUACCT_USAGE_ALL))?;
        // first line is header, skip it
        for entry in all_content.lines().skip(1) {
            let entry_parts: Vec<&str> = entry.split_ascii_whitespace().collect();
            if entry_parts.len() != 3 {
                continue;
            }

            stats.per_core_usage_user.push(
                entry_parts[1]
                    .parse()
                    .context("failed to parse per core user mode cpu usage")?,
            );
            stats.per_core_usage_kernel.push(
                entry_parts[2]
                    .parse()
                    .context("failed to parse per core kernel mode cpu usage")?,
            );
        }

        let percpu_content = common::read_cgroup_file(cgroup_path.join(CGROUP_CPUACCT_PERCPU))?;
        stats.per_core_usage_total = percpu_content
            .split_ascii_whitespace()
            .map(|v| v.parse())
            .collect::<Result<Vec<_>, _>>()
            .context("failed to parse per core cpu usage")?;

        Ok(())
    }
}

#[cfg(test)]
mod tests {
    use std::fs;

    use nix::unistd::Pid;

    use super::*;
    use crate::{
        common::CGROUP_PROCS,
        test::{create_temp_dir, TempDir},
        test::{set_fixture, setup},
    };

    fn setup_total_cpu(test_name: &str, stat_content: &str, usage_content: &str) -> TempDir {
        let tmp = create_temp_dir(test_name).expect("create temp directory for test");

        let _ = set_fixture(&tmp, CGROUP_CPUACCT_STAT, stat_content)
            .unwrap_or_else(|_| panic!("create {} file", CGROUP_CPUACCT_STAT));
        let _ = set_fixture(&tmp, CGROUP_CPUACCT_USAGE, usage_content)
            .unwrap_or_else(|_| panic!("create {} file", CGROUP_CPUACCT_USAGE));

        tmp
    }

    fn setup_per_core(test_name: &str, percpu_content: &str, usage_all_content: &str) -> TempDir {
        let tmp = create_temp_dir(test_name).expect("create temp directory for test");

        let _ = set_fixture(&tmp, CGROUP_CPUACCT_PERCPU, percpu_content)
            .unwrap_or_else(|_| panic!("create {} file", CGROUP_CPUACCT_PERCPU));
        let _ = set_fixture(&tmp, CGROUP_CPUACCT_USAGE_ALL, usage_all_content)
            .unwrap_or_else(|_| panic!("create {} file", CGROUP_CPUACCT_USAGE_ALL));

        tmp
    }

    #[test]
    fn test_add_task() {
        let (tmp, procs) = setup("test_cpuacct_apply", CGROUP_PROCS);
        let pid = Pid::from_raw(1000);

        CpuAcct::add_task(pid, &tmp).expect("apply cpuacct");

        let content = fs::read_to_string(&procs)
            .unwrap_or_else(|_| panic!("read {} file content", CGROUP_PROCS));
        assert_eq!(content, "1000");
    }

    #[test]
    fn test_stat_total_cpu_usage() {
        let stat_content = &["user 1300888", "system 364592"].join("\n");
        let usage_content = "18198092369681";
        let tmp = setup_total_cpu("test_get_total_cpu", stat_content, usage_content);

        let mut stats = CpuUsage::default();
        CpuAcct::get_total_cpu_usage(tmp.path(), &mut stats).expect("get cgroup stats");

        assert_eq!(stats.usage_user, 1300888);
        assert_eq!(stats.usage_kernel, 364592);
        assert_eq!(stats.usage_total, 18198092369681);
    }

    #[test]
    fn test_stat_per_cpu_usage() {
        let percpu_content = "989683000640 4409567860144 4439880333849 4273328034121";
        let usage_all_content = &[
            "cpu user system",
            "0 5838999815217 295316023007",
            "1 4139072325517 325194619244",
            "2 4175712075766 323435639997",
            "3 4021385867300 304269989810",
        ]
        .join("\n");
        let tmp = setup_per_core(
            "test_get_per_core_cpu_usage",
            percpu_content,
            usage_all_content,
        );

        let mut stats = CpuUsage::default();
        CpuAcct::get_per_core_usage(tmp.path(), &mut stats).expect("get cgroup stats");

        assert_eq!(
            stats.per_core_usage_user,
            [5838999815217, 4139072325517, 4175712075766, 4021385867300]
        );

        assert_eq!(
            stats.per_core_usage_kernel,
            [295316023007, 325194619244, 323435639997, 304269989810]
        );

        assert_eq!(
            stats.per_core_usage_total,
            [989683000640, 4409567860144, 4439880333849, 4273328034121]
        );
    }
}<|MERGE_RESOLUTION|>--- conflicted
+++ resolved
@@ -1,11 +1,7 @@
 use std::path::Path;
 
 use anyhow::{bail, Context, Result};
-<<<<<<< HEAD
 use async_trait::async_trait;
-use oci_spec::LinuxResources;
-=======
->>>>>>> 884428a0
 
 use crate::{
     common::{self, ControllerOpt},
@@ -29,11 +25,7 @@
 impl Controller for CpuAcct {
     type Resource = ();
 
-<<<<<<< HEAD
-    async fn apply(_linux_resources: &LinuxResources, _cgroup_path: &Path) -> Result<()> {
-=======
-    fn apply(_controller_opt: &ControllerOpt, _cgroup_path: &Path) -> Result<()> {
->>>>>>> 884428a0
+    async fn apply(_controller_opt: &ControllerOpt, _cgroup_path: &Path) -> Result<()> {
         Ok(())
     }
 
