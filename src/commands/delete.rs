--- conflicted
+++ resolved
@@ -15,69 +15,9 @@
 impl Delete {
     pub fn exec(&self, root_path: PathBuf) -> Result<()> {
         log::debug!("start deleting {}", self.container_id);
-<<<<<<< HEAD
-        // state of container is stored in a directory named as container id inside
-        // root directory given in commandline options
-        let container_root = root_path.join(&self.container_id);
-        if !container_root.exists() {
-            bail!("{} doesn't exist.", self.container_id)
-        }
-        // load container state from json file, and check status of the container
-        // it might be possible that delete is invoked on a running container.
-        log::debug!("load the container from {:?}", container_root);
-        let mut container = Container::load(container_root)?.refresh_status()?;
-        if container.can_kill() && self.force {
-            let sig = Signal::SIGKILL;
-            log::debug!("kill signal {} to {}", sig, container.pid().unwrap());
-            nix_signal::kill(container.pid().unwrap(), sig)?;
-            container = container.update_status(ContainerStatus::Stopped);
-            container.save()?;
-        }
-        log::debug!("container status: {:?}", container.status());
-        if container.can_delete() {
-            if container.root.exists() {
-                let config_absolute_path = container.root.join("config.json");
-                log::debug!("load spec from {:?}", config_absolute_path);
-                let spec = oci_spec::runtime::Spec::load(config_absolute_path)?;
-                log::debug!("spec: {:?}", spec);
-
-                // remove the directory storing container state
-                log::debug!("remove dir {:?}", container.root);
-                fs::remove_dir_all(&container.root)?;
-
-                let cgroups_path = utils::get_cgroup_path(
-                    spec.linux()
-                        .as_ref()
-                        .context("no linux in spec")?
-                        .cgroups_path(),
-                    container.id(),
-                );
-
-                // remove the cgroup created for the container
-                // check https://man7.org/linux/man-pages/man7/cgroups.7.html
-                // creating and removing cgroups section for more information on cgroups
-                let cmanager =
-                    cgroups::common::create_cgroup_manager(cgroups_path, systemd_cgroup)?;
-                cmanager.remove()?;
-
-                if let Some(hooks) = spec.hooks().as_ref() {
-                    hooks::run_hooks(hooks.poststop().as_ref(), Some(&container))
-                        .with_context(|| "Failed to run post stop hooks")?;
-                }
-            }
-            std::process::exit(0)
-        } else {
-            bail!(
-                "{} could not be deleted because it was {:?}",
-                container.id(),
-                container.status()
-            )
-        }
-=======
         let mut container = load_container(root_path, self.container_id.as_str())?;
         container
             .delete(self.force)
             .with_context(|| format!("failed to delete container {}", self.container_id))
->>>>>>> 3bb01d2d
     }
 }