//! Contains functionality of resume container command
use std::path::PathBuf;

use anyhow::{Context, Result};
use clap::Clap;

use crate::commands::load_container;

/// Structure to implement resume command
#[derive(Clap, Debug)]
pub struct Resume {
    #[clap(forbid_empty_values = true, required = true)]
    pub container_id: String,
}

// Resuming a container indicates resuming all processes in given container from paused state
// This uses Freezer cgroup to suspend and resume processes
// For more information see :
// https://man7.org/linux/man-pages/man7/cgroups.7.html
// https://www.kernel.org/doc/Documentation/cgroup-v1/freezer-subsystem.txt
impl Resume {
    pub fn exec(&self, root_path: PathBuf) -> Result<()> {
        log::debug!("start resuming container {}", self.container_id);
<<<<<<< HEAD
        let root_path = canonicalize(root_path)?;
        let container_root = root_path.join(&self.container_id);
        if !container_root.exists() {
            bail!("{} doesn't exist.", self.container_id)
        }

        let container = Container::load(container_root)?.refresh_status()?;
        // check if container can be resumed :
        // for example, a running process cannot be resumed
        if !container.can_resume() {
            bail!(
                "{} could not be resumed because it was {:?}",
                self.container_id,
                container.status()
            );
        }

        let spec = container.spec()?;
        let cgroups_path = utils::get_cgroup_path(
            spec.linux()
                .as_ref()
                .context("no linux in spec")?
                .cgroups_path(),
            &self.container_id,
        );
        // create cgroup manager structure from the config at the path
        let cmanager = cgroups::common::create_cgroup_manager(cgroups_path, systemd_cgroup)?;
        // resume the frozen container
        cmanager.freeze(FreezerState::Thawed)?;

        log::debug!("saving running status");
        container.update_status(ContainerStatus::Running).save()?;

        log::debug!("container {} resumed", self.container_id);
        Ok(())
=======
        let mut container = load_container(root_path, &self.container_id)?;
        container
            .resume()
            .with_context(|| format!("failed to resume container {}", self.container_id))
>>>>>>> 3bb01d2d
    }
}<|MERGE_RESOLUTION|>--- conflicted
+++ resolved
@@ -21,47 +21,9 @@
 impl Resume {
     pub fn exec(&self, root_path: PathBuf) -> Result<()> {
         log::debug!("start resuming container {}", self.container_id);
-<<<<<<< HEAD
-        let root_path = canonicalize(root_path)?;
-        let container_root = root_path.join(&self.container_id);
-        if !container_root.exists() {
-            bail!("{} doesn't exist.", self.container_id)
-        }
-
-        let container = Container::load(container_root)?.refresh_status()?;
-        // check if container can be resumed :
-        // for example, a running process cannot be resumed
-        if !container.can_resume() {
-            bail!(
-                "{} could not be resumed because it was {:?}",
-                self.container_id,
-                container.status()
-            );
-        }
-
-        let spec = container.spec()?;
-        let cgroups_path = utils::get_cgroup_path(
-            spec.linux()
-                .as_ref()
-                .context("no linux in spec")?
-                .cgroups_path(),
-            &self.container_id,
-        );
-        // create cgroup manager structure from the config at the path
-        let cmanager = cgroups::common::create_cgroup_manager(cgroups_path, systemd_cgroup)?;
-        // resume the frozen container
-        cmanager.freeze(FreezerState::Thawed)?;
-
-        log::debug!("saving running status");
-        container.update_status(ContainerStatus::Running).save()?;
-
-        log::debug!("container {} resumed", self.container_id);
-        Ok(())
-=======
         let mut container = load_container(root_path, &self.container_id)?;
         container
             .resume()
             .with_context(|| format!("failed to resume container {}", self.container_id))
->>>>>>> 3bb01d2d
     }
 }