use crate::{
    hooks,
    notify_socket::NotifyListener,
    process::{args::ContainerArgs, channel, fork, intermediate},
    rootless::Rootless,
    syscall::Syscall,
    utils,
};
use anyhow::{Context, Result};
use cgroups;
use nix::unistd::Pid;
use oci_spec::runtime::Spec;
use std::{fs, io::Write, os::unix::prelude::RawFd, path::PathBuf};

use super::{Container, ContainerStatus};

pub(super) struct ContainerBuilderImpl<'a> {
    /// Flag indicating if an init or a tenant container should be created
    pub init: bool,
    /// Interface to operating system primitives
    pub syscall: &'a dyn Syscall,
    /// Flag indicating if systemd should be used for cgroup management
    pub use_systemd: bool,
    /// Id of the container
    pub container_id: String,
    /// OCI complient runtime spec
    pub spec: &'a Spec,
    /// Root filesystem of the container
    pub rootfs: PathBuf,
    /// File which will be used to communicate the pid of the
    /// container process to the higher level runtime
    pub pid_file: Option<PathBuf>,
    /// Socket to communicate the file descriptor of the ptty
    pub console_socket: Option<RawFd>,
    /// Options for rootless containers
    pub rootless: Option<Rootless<'a>>,
    /// Path to the Unix Domain Socket to communicate container start
    pub notify_path: PathBuf,
    /// Container state
    pub container: Option<Container>,
    /// File descriptos preserved/passed to the container init process.
    pub preserve_fds: i32,
}

impl<'a> ContainerBuilderImpl<'a> {
    pub(super) fn create(&mut self) -> Result<()> {
        self.run_container()?;

        Ok(())
    }

    fn run_container(&mut self) -> Result<()> {
        let linux = self.spec.linux().as_ref().context("no linux in spec")?;
        let cgroups_path = utils::get_cgroup_path(linux.cgroups_path(), &self.container_id);
        let cmanager = cgroups::common::create_cgroup_manager(&cgroups_path, self.use_systemd)?;
        let process = self.spec.process().as_ref().context("No process in spec")?;

        if self.init {
            if let Some(hooks) = self.spec.hooks().as_ref() {
                hooks::run_hooks(hooks.create_runtime().as_ref(), self.container.as_ref())?
            }
        }

        // We use a set of channels to communicate between parent and child process. Each channel is uni-directional.
        let (sender_to_intermediate, receiver_from_main) = &mut channel::main_to_intermediate()?;
        let (sender_to_main, receiver_from_intermediate) = &mut channel::intermediate_to_main()?;

        // Need to create the notify socket before we pivot root, since the unix
        // domain socket used here is outside of the rootfs of container. During
        // exec, need to create the socket before we enter into existing mount
        // namespace.
        let notify_socket: NotifyListener = NotifyListener::new(&self.notify_path)?;

        // If Out-of-memory score adjustment is set in specification.  set the score
        // value for the current process check
        // https://dev.to/rrampage/surviving-the-linux-oom-killer-2ki9 for some more
        // information.
        //
        // This has to be done before !dumpable because /proc/self/oom_score_adj
        // is not writeable unless you're an privileged user (if !dumpable is
        // set). All children inherit their parent's oom_score_adj value on
        // fork(2) so this will always be propagated properly.
        if let Some(oom_score_adj) = process.oom_score_adj() {
            log::debug!("Set OOM score to {}", oom_score_adj);
            let mut f = fs::File::create("/proc/self/oom_score_adj")?;
            f.write_all(oom_score_adj.to_string().as_bytes())?;
        }

        // Make the process non-dumpable, to avoid various race conditions that
        // could cause processes in namespaces we're joining to access host
        // resources (or potentially execute code).
        //
        // However, if the number of namespaces we are joining is 0, we are not
        // going to be switching to a different security context. Thus setting
        // ourselves to be non-dumpable only breaks things (like rootless
        // containers), which is the recommendation from the kernel folks.
        if linux.namespaces().is_some() {
            prctl::set_dumpable(false).unwrap();
        }

        // This intermediate_args will be passed to the container intermediate process,
        // therefore we will have to move all the variable by value. Since self
        // is a shared reference, we have to clone these variables here.
        let intermediate_args = ContainerArgs {
            init: self.init,
            syscall: self.syscall,
            spec: self.spec.clone(),
            rootfs: self.rootfs.clone(),
            console_socket: self.console_socket,
            notify_socket,
            preserve_fds: self.preserve_fds,
            container: self.container.clone(),
            rootless: self.rootless.clone(),
        };
        let intermediate_pid = fork::container_fork(|| {
            // The fds in the pipe is duplicated during fork, so we first close
            // the unused fds. Note, this already runs in the child process.
            sender_to_intermediate
                .close()
                .context("Failed to close unused sender")?;
            receiver_from_intermediate
                .close()
                .context("Failed to close unused receiver")?;

            intermediate::container_intermediate(
                intermediate_args,
                receiver_from_main,
                sender_to_main,
            )
        })?;
        // Close down unused fds. The corresponding fds are duplicated to the
        // child process during fork.
        receiver_from_main
            .close()
            .context("Failed to close parent to child receiver")?;
        sender_to_main
            .close()
            .context("Failed to close child to parent sender")?;

        // If creating a rootless container, the intermediate process will ask
        // the main process to set up uid and gid mapping, once the intermediate
        // process enters into a new user namespace.
        if let Some(rootless) = self.rootless.as_ref() {
            receiver_from_intermediate.wait_for_mapping_request()?;
            setup_mapping(rootless, intermediate_pid)?;
            sender_to_intermediate.mapping_written()?;
        }

        let init_pid = receiver_from_intermediate.wait_for_intermediate_ready()?;
        log::debug!("init pid is {:?}", init_pid);

<<<<<<< HEAD
        if self.rootless.is_none() && linux.resources().is_some() && self.init {
            let controller_opt = cgroups::common::ControllerOpt {
                resources: linux.resources().clone().unwrap(),
                ..Default::default()
            };
            cmanager
                .add_task(init_pid)
                .context("Failed to add tasks to cgroup manager")?;

            cmanager
                .apply(&controller_opt)
                .context("Failed to apply resource limits through cgroup")?;
=======
        if self.rootless.is_none() && linux.resources.is_some() && self.init {
            if let Some(resources) = linux.resources.as_ref() {
                let controller_opt = cgroups::common::ControllerOpt {
                    resources,
                    freezer_state: None,
                    oom_score_adj: None,
                    disable_oom_killer: false,
                };
                cmanager
                    .add_task(init_pid)
                    .context("Failed to add tasks to cgroup manager")?;

                cmanager
                    .apply(&controller_opt)
                    .context("Failed to apply resource limits through cgroup")?;
            }
>>>>>>> 3bb01d2d
        }

        // if file to write the pid to is specified, write pid of the child
        if let Some(pid_file) = &self.pid_file {
            fs::write(&pid_file, format!("{}", init_pid)).context("Failed to write pid file")?;
        }

        if let Some(container) = &mut self.container {
            // update status and pid of the container process
            container
                .set_status(ContainerStatus::Created)
                .set_creator(nix::unistd::geteuid().as_raw())
                .set_pid(init_pid.as_raw())
                .save()
                .context("Failed to save container state")?;
        }

        Ok(())
    }
}

fn setup_mapping(rootless: &Rootless, pid: Pid) -> Result<()> {
    log::debug!("write mapping for pid {:?}", pid);
    if !rootless.privileged {
        // The main process is running as an unprivileged user and cannot write the mapping
        // until "deny" has been written to setgroups. See CVE-2014-8989.
        utils::write_file(format!("/proc/{}/setgroups", pid), "deny")?;
    }
    rootless
        .write_uid_mapping(pid)
        .context(format!("failed to map uid of pid {}", pid))?;
    rootless
        .write_gid_mapping(pid)
        .context(format!("failed to map gid of pid {}", pid))?;
    Ok(())
}

#[cfg(test)]
mod tests {
    use nix::{
        sched::{unshare, CloneFlags},
        unistd::{self, getgid, getuid},
    };
    use oci_spec::runtime::LinuxIdMapping;
    use serial_test::serial;

    use crate::process::channel::{intermediate_to_main, main_to_intermediate};

    use super::*;

    #[test]
    #[serial]
    fn setup_uid_mapping_should_succeed() -> Result<()> {
        let uid_mapping = LinuxIdMapping {
            host_id: u32::from(getuid()),
            container_id: 0,
            size: 1,
        };
        let uid_mappings = vec![uid_mapping];
        let rootless = Rootless {
            uid_mappings: Some(&uid_mappings),
            privileged: true,
            ..Default::default()
        };
        let (mut sender_to_parent, mut receiver_from_child) = intermediate_to_main()?;
        let (mut sender_to_child, mut receiver_from_parent) = main_to_intermediate()?;
        match unsafe { unistd::fork()? } {
            unistd::ForkResult::Parent { child } => {
                receiver_from_child.wait_for_mapping_request()?;
                receiver_from_child.close()?;
                setup_mapping(&rootless, child)?;
                let line = fs::read_to_string(format!("/proc/{}/uid_map", child.as_raw()))?;
                let line_splited = line.split_whitespace();
                for (act, expect) in line_splited.zip([
                    uid_mapping.container_id.to_string().as_str(),
                    uid_mapping.host_id.to_string().as_str(),
                    uid_mapping.size.to_string().as_str(),
                ]) {
                    assert_eq!(act, expect);
                }
                sender_to_child.mapping_written()?;
                sender_to_child.close()?;
            }
            unistd::ForkResult::Child => {
                prctl::set_dumpable(true).unwrap();
                unshare(CloneFlags::CLONE_NEWUSER)?;
                sender_to_parent.identifier_mapping_request()?;
                sender_to_parent.close()?;
                receiver_from_parent.wait_for_mapping_ack()?;
                receiver_from_child.close()?;
                std::process::exit(0);
            }
        }
        Ok(())
    }

    #[test]
    #[serial]
    fn setup_gid_mapping_should_successed() -> Result<()> {
        let gid_mapping = LinuxIdMapping {
            host_id: u32::from(getgid()),
            container_id: 0,
            size: 1,
        };
        let gid_mappings = vec![gid_mapping];
        let rootless = Rootless {
            gid_mappings: Some(&gid_mappings),
            ..Default::default()
        };
        let (mut sender_to_parent, mut receiver_from_child) = intermediate_to_main()?;
        let (mut sender_to_child, mut receiver_from_parent) = main_to_intermediate()?;
        match unsafe { unistd::fork()? } {
            unistd::ForkResult::Parent { child } => {
                receiver_from_child.wait_for_mapping_request()?;
                receiver_from_child.close()?;
                setup_mapping(&rootless, child)?;
                let line = fs::read_to_string(format!("/proc/{}/gid_map", child.as_raw()))?;
                let line_splited = line.split_whitespace();
                for (act, expect) in line_splited.zip([
                    gid_mapping.container_id.to_string().as_str(),
                    gid_mapping.host_id.to_string().as_str(),
                    gid_mapping.size.to_string().as_str(),
                ]) {
                    assert_eq!(act, expect);
                }
                assert_eq!(
                    fs::read_to_string(format!("/proc/{}/setgroups", child.as_raw()))?,
                    "deny\n",
                );
                sender_to_child.mapping_written()?;
                sender_to_child.close()?;
            }
            unistd::ForkResult::Child => {
                prctl::set_dumpable(true).unwrap();
                unshare(CloneFlags::CLONE_NEWUSER)?;
                sender_to_parent.identifier_mapping_request()?;
                sender_to_parent.close()?;
                receiver_from_parent.wait_for_mapping_ack()?;
                receiver_from_child.close()?;
                std::process::exit(0);
            }
        }
        Ok(())
    }
}<|MERGE_RESOLUTION|>--- conflicted
+++ resolved
@@ -149,22 +149,8 @@
         let init_pid = receiver_from_intermediate.wait_for_intermediate_ready()?;
         log::debug!("init pid is {:?}", init_pid);
 
-<<<<<<< HEAD
         if self.rootless.is_none() && linux.resources().is_some() && self.init {
-            let controller_opt = cgroups::common::ControllerOpt {
-                resources: linux.resources().clone().unwrap(),
-                ..Default::default()
-            };
-            cmanager
-                .add_task(init_pid)
-                .context("Failed to add tasks to cgroup manager")?;
-
-            cmanager
-                .apply(&controller_opt)
-                .context("Failed to apply resource limits through cgroup")?;
-=======
-        if self.rootless.is_none() && linux.resources.is_some() && self.init {
-            if let Some(resources) = linux.resources.as_ref() {
+            if let Some(resources) = linux.resources().as_ref() {
                 let controller_opt = cgroups::common::ControllerOpt {
                     resources,
                     freezer_state: None,
@@ -179,7 +165,6 @@
                     .apply(&controller_opt)
                     .context("Failed to apply resource limits through cgroup")?;
             }
->>>>>>> 3bb01d2d
         }
 
         // if file to write the pid to is specified, write pid of the child
